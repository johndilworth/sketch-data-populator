--- conflicted
+++ resolved
@@ -38,11 +38,7 @@
 	});
 
 	//create alert
-<<<<<<< HEAD
-	var alert = Library.createAlert("Populate with Preset", "Please select the Preset you'd like to use to populate your design and configure the options.");
-=======
 	var alert = Library.createAlert("Populate with Preset", "Please select the Preset you'd like to use to populate your design and configure the options.", "icon.png");
->>>>>>> edf69819
 
 	//create list view
 	var listView = [[NSView alloc] initWithFrame: NSMakeRect(0, 0, 300, 50)];
